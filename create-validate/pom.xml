<project xmlns="http://maven.apache.org/POM/4.0.0" xmlns:xsi="http://www.w3.org/2001/XMLSchema-instance"
  xsi:schemaLocation="http://maven.apache.org/POM/4.0.0 http://maven.apache.org/maven-v4_0_0.xsd">

  <modelVersion>4.0.0</modelVersion>
  
  <parent>
    <groupId>se.digg.dgc</groupId>
    <artifactId>dgc-parent</artifactId>
<<<<<<< HEAD
    <version>0.9.5-SNAPSHOT</version>
=======
    <version>0.9.4</version>
>>>>>>> 6411a0c0
  </parent>  

  <artifactId>dgc-create-validate</artifactId>

  <name>DIGG :: Digital Green Certificate :: Issuance and Validation</name>
  <description>Issuance and validation of Digital Green Certificate</description>
  <url>https://github.com/diggsweden/dgc-java</url>
  
  <licenses>
    <license>
      <name>MIT License</name>
      <url>http://www.opensource.org/licenses/mit-license.php</url>
      <distribution>repo</distribution>
    </license>
  </licenses>  

  <scm>
    <connection>scm:https://github.com/diggsweden/dgc-java.git</connection>
    <developerConnection>scm:https://github.com/diggsweden/dgc-java.git</developerConnection>
    <url>https://github.com/diggsweden/dgc-java/tree/master</url>
  </scm>

  <developers>
    <developer>
      <name>Martin Lindström</name>
      <email>martin.lindstrom@idsec.se</email>
    </developer>
    <developer>
      <name>Henrik Bengtsson</name>
      <email>extern.henrik.bengtsson@digg.se</email>
    </developer>
    <developer>
      <name>Henric Norlander</name>
      <email>extern.henric.norlander@digg.se</email>
    </developer>
  </developers>
  
  <distributionManagement>
    <repository>
      <id>ossrh</id>
      <url>https://s01.oss.sonatype.org/content/groups/staging/</url>
    </repository>
  </distributionManagement>  

  <properties>
    <!-- Versions on dependencies -->
    <bouncy-castle.version>1.68</bouncy-castle.version>
    <xmlsec.version>2.2.1</xmlsec.version>
    <credentials-support.version>1.0.1</credentials-support.version>
    <zxing.version>3.4.1</zxing.version>
  </properties>

  <dependencies>
  
    <!-- 
      Note that the dgc-schema dependency has provided-scope.
      The reason for this is that the schema may change more frequently and we don't want
      to hardwire a version dependency to it.
     -->
    <dependency>
      <groupId>se.digg.dgc</groupId>
      <artifactId>dgc-schema</artifactId>
      <version>${project.version}</version>
      <scope>provided</scope>
    </dependency>
  
    <dependency>
      <groupId>javax.validation</groupId>
      <artifactId>validation-api</artifactId>
    </dependency>

    <!-- Jackson -->
    <dependency>
      <groupId>com.fasterxml.jackson.core</groupId>
      <artifactId>jackson-databind</artifactId>
    </dependency>

    <dependency>
      <groupId>com.fasterxml.jackson.dataformat</groupId>
      <artifactId>jackson-dataformat-cbor</artifactId>
    </dependency>
    
    <dependency>
      <groupId>com.fasterxml.jackson.datatype</groupId>
      <artifactId>jackson-datatype-jsr310</artifactId>
    </dependency>    

    <!-- CBOR and COSE -->
    <dependency>
      <groupId>com.upokecenter</groupId>
      <artifactId>cbor</artifactId>
    </dependency>

    <dependency>
      <groupId>com.nimbusds</groupId>
      <artifactId>nimbus-jose-jwt</artifactId>
      <version>8.20.2</version>
    </dependency>
    
    <!-- Barcodes -->
    <dependency>
      <groupId>com.google.zxing</groupId>
      <artifactId>core</artifactId>
      <version>[${zxing.version},)</version>
      <optional>true</optional>
    </dependency>
    
    <dependency>
      <groupId>com.google.zxing</groupId>
      <artifactId>javase</artifactId>
      <version>[${zxing.version},)</version>
      <optional>true</optional>
    </dependency>

    <!-- Security -->
    <dependency>
      <groupId>org.apache.santuario</groupId>
      <artifactId>xmlsec</artifactId>
      <version>${xmlsec.version}</version>
    </dependency>

    <dependency>
      <groupId>org.bouncycastle</groupId>
      <artifactId>bcprov-jdk15on</artifactId>
      <version>${bouncy-castle.version}</version>
    </dependency>

    <dependency>
      <groupId>se.swedenconnect.security</groupId>
      <artifactId>credentials-support</artifactId>
      <version>${credentials-support.version}</version>
      <exclusions>
        <exclusion>
          <groupId>org.springframework</groupId>
          <artifactId>spring-core</artifactId>
        </exclusion>        
        <exclusion>
          <groupId>org.springframework</groupId>
          <artifactId>spring-beans</artifactId>
        </exclusion>
        <exclusion>
          <groupId>org.springframework</groupId>
          <artifactId>spring-context</artifactId>
        </exclusion>
      </exclusions>
    </dependency>
    
    <!-- Include those to make full use of PkiCredentials support -->
    <dependency>
      <groupId>org.springframework</groupId>
      <artifactId>spring-core</artifactId>
      <version>[5.0.0.RELEASE,)</version>
      <optional>true</optional>  
    </dependency>
    
    <dependency>
      <groupId>org.springframework</groupId>
      <artifactId>spring-beans</artifactId>
      <version>[5.0.0.RELEASE,)</version>
      <optional>true</optional>
    </dependency>
            
    <dependency>
      <groupId>org.springframework</groupId>
      <artifactId>spring-context</artifactId>
      <version>[5.0.0.RELEASE,)</version>
      <optional>true</optional>
    </dependency>

    <!-- For testing -->    
    <dependency>
      <groupId>commons-io</groupId>
      <artifactId>commons-io</artifactId>
      <version>2.8.0</version>
      <scope>test</scope>
    </dependency>

  </dependencies>
  
  <profiles>

    <profile>
      <id>release</id>

      <!-- See http://central.sonatype.org/pages/apache-maven.html for setup -->

      <build>
        <plugins>

          <plugin>
            <groupId>org.apache.maven.plugins</groupId>
            <artifactId>maven-javadoc-plugin</artifactId>
            <executions>
              <execution>
                <id>attach-javadoc</id>
                <goals>
                  <goal>jar</goal>
                </goals>
              </execution>
            </executions>
            <configuration>
              <doctitle>Digital Green Certificate - Issuance and Validation - ${project.version}</doctitle>
              <windowtitle>Digital Green Certificate - Issuance and Validation - ${project.version}</windowtitle>
              <detectJavaApiLink>true</detectJavaApiLink>
              <additionalparam>-Xdoclint:all -Xdoclint:-missing</additionalparam>
              <additionalOptions>-Xdoclint:all -Xdoclint:-missing</additionalOptions>
              <additionalJOptions>
                <additionalJOption>-Xdoclint:all</additionalJOption>
                <additionalJOption>-Xdoclint:-missing</additionalJOption>
              </additionalJOptions>
              <links>
                <link>https://docs.spring.io/spring-framework/docs/current/javadoc-api/</link>
                <link>https://docs.swedenconnect.se/credentials-support/apidoc/</link>
                <link>https://zxing.github.io/zxing/apidocs/</link>
                <link>https://diggsweden.github.io/dgc-java/javadoc/dgc-schema/</link>
              </links>
            </configuration>
          </plugin>

        </plugins>
      </build>

    </profile>

  </profiles>  

</project><|MERGE_RESOLUTION|>--- conflicted
+++ resolved
@@ -6,11 +6,7 @@
   <parent>
     <groupId>se.digg.dgc</groupId>
     <artifactId>dgc-parent</artifactId>
-<<<<<<< HEAD
     <version>0.9.5-SNAPSHOT</version>
-=======
-    <version>0.9.4</version>
->>>>>>> 6411a0c0
   </parent>  
 
   <artifactId>dgc-create-validate</artifactId>
